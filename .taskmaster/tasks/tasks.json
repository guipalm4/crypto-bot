--- conflicted
+++ resolved
@@ -157,10 +157,7 @@
           "1"
         ],
         "status": "done",
-<<<<<<< HEAD
-=======
         "status": "in-progress",
->>>>>>> 82e0fb58
         "subtasks": []
       },
       {
@@ -174,11 +171,8 @@
           "2",
           "3"
         ],
-<<<<<<< HEAD
         "status": "done",
-=======
         "status": "in-progress",
->>>>>>> 82e0fb58
         "subtasks": [
           {
             "id": 1,
@@ -620,11 +614,8 @@
       ],
       "created": "2025-10-19T13:01:09.207Z",
       "description": "Tasks for master context",
-<<<<<<< HEAD
       "updated": "2025-10-20T00:00:16.703Z"
-=======
       "updated": "2025-10-19T18:17:11.088Z"
->>>>>>> 82e0fb58
     }
   }
 }