--- conflicted
+++ resolved
@@ -157,10 +157,7 @@
           "1"
         ],
         "status": "done",
-<<<<<<< HEAD
-=======
         "status": "in-progress",
->>>>>>> ad50f507
         "subtasks": []
       },
       {
@@ -175,10 +172,7 @@
           "3"
         ],
         "status": "done",
-<<<<<<< HEAD
-=======
         "status": "in-progress",
->>>>>>> ad50f507
         "subtasks": [
           {
             "id": 1,
@@ -252,7 +246,6 @@
           "4"
         ],
         "status": "done",
-<<<<<<< HEAD
         "subtasks": [
           {
             "id": 1,
@@ -309,9 +302,7 @@
             "testStrategy": "Automate integration tests covering CRUD operations, event logging, and audit trail verification. Use test database and async sessions."
           }
         ]
-=======
-        "subtasks": []
->>>>>>> ad50f507
+        "subtasks": []
       },
       {
         "id": 6,
@@ -679,12 +670,9 @@
       ],
       "created": "2025-10-19T13:01:09.207Z",
       "description": "Tasks for master context",
-<<<<<<< HEAD
       "updated": "2025-10-19T18:50:15.031Z"
-=======
       "updated": "2025-10-20T00:00:16.703Z"
       "updated": "2025-10-19T18:17:11.088Z"
->>>>>>> ad50f507
     }
   }
 }