--- conflicted
+++ resolved
@@ -152,11 +152,8 @@
 # No ignore_missing_imports here - uses types-PyYAML from requirements-dev.txt
 
 [[tool.mypy.overrides]]
-<<<<<<< HEAD
-=======
 # BaseRepository - Generic type T doesn't guarantee 'id' attribute at compile time
 # Runtime validation ensures all entities have 'id' before access
->>>>>>> 287de952
 module = ["crypto_bot.infrastructure.database.repositories.base_repository"]
 disable_error_code = ["attr-defined"]
 
